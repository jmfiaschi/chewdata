--- conflicted
+++ resolved
@@ -5,18 +5,8 @@
 pub mod writer;
 
 use crate::{DataResult, StepContext};
-<<<<<<< HEAD
 use async_std::{task, stream};
 use async_stream::stream;
-=======
-use eraser::Eraser;
-use reader::Reader;
-use serde::Deserialize;
-use transformer::Transformer;
-use validator::Validator;
-use writer::Writer;
-
->>>>>>> 509a638c
 use async_trait::async_trait;
 use crossbeam::channel::{Receiver, Sender, TryRecvError, TrySendError};
 use eraser::Eraser;
@@ -92,18 +82,6 @@
     fn thread_number(&self) -> usize {
         1
     }
-<<<<<<< HEAD
-    
-=======
-    #[instrument]
-    fn send(&self, step_context: StepContext, pipe: &Sender<StepContext>) -> io::Result<()> {
-        trace!("Send context to the queue");
-        pipe.send(step_context)
-            .map_err(|e| io::Error::new(io::ErrorKind::Interrupted, e))?;
-
-        Ok(())
-    }
->>>>>>> 509a638c
     fn name(&self) -> String {
         "default".to_string()
     }
